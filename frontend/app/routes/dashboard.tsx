--- conflicted
+++ resolved
@@ -124,7 +124,6 @@
 
       // Construct the full audio URL if it's a relative path
       let audioUrl = podcast.audioUrl;
-<<<<<<< HEAD
       if (audioUrl && !audioUrl.startsWith("http") && audioUrl !== "#") {
         audioUrl = `http://localhost:5111${audioUrl}`;
       }
@@ -134,50 +133,26 @@
         setError(
           "This podcast doesn't have an audio file yet. Please generate audio first."
         );
-=======
-      if (audioUrl && !audioUrl.startsWith('http') && audioUrl !== '#') {
-        audioUrl = `http://localhost:5111${audioUrl}`;
-      }
-      
-      // Check if audio URL is valid
-      if (!audioUrl || audioUrl === '#') {
-        setError("This podcast doesn't have an audio file yet. Please generate audio first.");
->>>>>>> 0affb9c7
         return;
       }
 
       console.log("Attempting to play audio from URL:", audioUrl);
-<<<<<<< HEAD
-
-      // Create and play new audio
-      const audio = new Audio(audioUrl);
-
-=======
       
       // Create and play new audio
       const audio = new Audio(audioUrl);
       
->>>>>>> 0affb9c7
       // Set up error handling before attempting to play
       audio.onerror = (e) => {
         console.error("Audio error:", e);
         setError("Failed to play audio. The file may be missing or corrupted.");
         setCurrentlyPlaying(null);
       };
-<<<<<<< HEAD
-
-=======
-      
->>>>>>> 0affb9c7
+
       // Set up ended handler
       audio.onended = () => {
         setCurrentlyPlaying(null);
       };
-<<<<<<< HEAD
-
-=======
-      
->>>>>>> 0affb9c7
+
       try {
         await audio.play();
         setAudioElement(audio);
