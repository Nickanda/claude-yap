--- conflicted
+++ resolved
@@ -5,20 +5,6 @@
 import base64
 import tempfile
 import os
-<<<<<<< HEAD
-import anthropic
-from dotenv import load_dotenv
-
-# Load environment variables
-load_dotenv()
-
-# Initialize Claude client
-ANTHROPIC_API_KEY = os.getenv("ANTHROPIC_API_KEY")
-if not ANTHROPIC_API_KEY:
-    raise ValueError("ANTHROPIC_API_KEY environment variable is required")
-
-claude_client = anthropic.Anthropic(api_key=ANTHROPIC_API_KEY)
-=======
 import logging
 import time
 
@@ -31,7 +17,18 @@
 
 # Store progress information for each script generation process
 script_progress_data = {}
->>>>>>> 85d89e48
+import anthropic
+from dotenv import load_dotenv
+
+# Load environment variables
+load_dotenv()
+
+# Initialize Claude client
+ANTHROPIC_API_KEY = os.getenv("ANTHROPIC_API_KEY")
+if not ANTHROPIC_API_KEY:
+    raise ValueError("ANTHROPIC_API_KEY environment variable is required")
+
+claude_client = anthropic.Anthropic(api_key=ANTHROPIC_API_KEY)
 
 
 def allowed_file(filename):
